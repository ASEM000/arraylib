--- conflicted
+++ resolved
@@ -158,7 +158,7 @@
         size_t* bstride,
         size_t* dims,
         size_t ndim) {
-<<<<<<< HEAD
+
     for (size_t i = 0; i < ndim; i++)
         assert(dims[i] == ITERDIM || dims[i] < shape[i] && "ValueError: out of bounds.");
 
@@ -169,15 +169,7 @@
     iter.bstride = bstride;                                    // does not own bstride
     iter.index = size_t_set(size_t_create(ndim), 0, ndim);     // own index
     iter.dims = size_t_copy(size_t_create(ndim), dims, ndim);  // own iterdims
-=======
-    NDIterator iter;
-    size_t offset = 0;
-    iter.shape = shape;
-    iter.stride = stride;
-    iter.bstride = bstride;
-    iter.index = size_t_set(size_t_create(ndim), 0, ndim);
-    iter.dims = size_t_copy(size_t_create(ndim), dims, ndim);
->>>>>>> 5887929e
+
     iter.counter = 0;
     iter.size = 1;
     for (size_t i = 0; i < ndim; i++)
@@ -420,10 +412,6 @@
     NDIterator dst = iter_array(value, iterdims);
     while (iter_next(&src) && iter_next(&dst))
         *src.ptr = *dst.ptr;
-<<<<<<< HEAD
-=======
-
->>>>>>> 5887929e
     iter_free(&src);
     iter_free(&dst);
     free(view_shape);
@@ -695,7 +683,6 @@
 
 static NDArray* array_reshape_to_reduced_non_reduced(
         NDArray* array,
-<<<<<<< HEAD
         size_t* reduce_dims,
         size_t reduce_ndim) {
     // mainly used to reduce/apply along the leading axis
@@ -747,45 +734,6 @@
     array_free(reshaped_array);
     free(out_shape);
     free(iterdims);
-=======
-        size_t* reduce_dim,
-        size_t reduce_ndim,
-        binop acc_fn,
-        f32 acc_init) {
-    size_t* move_dst = size_t_create(reduce_ndim);
-    for (size_t i = 0; i < reduce_ndim; i++)
-        move_dst[i] = i;
-    NDArray* reshaped_array = array_move_axis(array, reduce_dim, move_dst, reduce_ndim);
-    size_t* keepdims_shape = size_t_copy(size_t_create(array->ndim), array->shape, array->ndim);
-    for (size_t i = 0; i < reduce_ndim; i++)
-        keepdims_shape[reduce_dim[i]] = 1;
-
-    size_t total_size = prod(array->shape, array->ndim);
-    size_t rest_size = prod(keepdims_shape, array->ndim);
-    size_t reduce_size = total_size / rest_size;
-
-    reshaped_array = array_reshape(reshaped_array, (size_t[]){reduce_size, rest_size}, 2);
-
-    size_t* iterdims = size_t_set(size_t_create(2), ITERDIM, 2);
-    NDArray* out_array = array_empty((size_t[]){rest_size}, 1);
-    NDIterator iter = iter_array(reshaped_array, iterdims);
-
-    for (size_t i = 0; i < rest_size; i++) {
-        f32 sum = acc_init;
-        iterdims[1] = i;
-        iter = iter_array(reshaped_array, iterdims);
-        while (iter_next(&iter))
-            sum = acc_fn(sum, *iter.ptr);
-        out_array->data->mem[i] = sum;
-    }
-
-    out_array = array_reshape(out_array, keepdims_shape, array->ndim);
-    free(move_dst);
-    free(keepdims_shape);
-    free(iterdims);
-    iter_free(&iter);
-    array_free(reshaped_array);
->>>>>>> 5887929e
     return out_array;
 }
 
